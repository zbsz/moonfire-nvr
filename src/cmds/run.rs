// This file is part of Moonfire NVR, a security camera network video recorder.
// Copyright (C) 2016-2020 The Moonfire NVR Authors
//
// This program is free software: you can redistribute it and/or modify
// it under the terms of the GNU General Public License as published by
// the Free Software Foundation, either version 3 of the License, or
// (at your option) any later version.
//
// In addition, as a special exception, the copyright holders give
// permission to link the code of portions of this program with the
// OpenSSL library under certain conditions as described in each
// individual source file, and distribute linked combinations including
// the two.
//
// You must obey the GNU General Public License in all respects for all
// of the code used other than OpenSSL. If you modify file(s) with this
// exception, you may extend this exception to your version of the
// file(s), but you are not obligated to do so. If you do not wish to do
// so, delete this exception statement from your version. If you delete
// this exception statement from all source files in the program, then
// also delete it here.
//
// This program is distributed in the hope that it will be useful,
// but WITHOUT ANY WARRANTY; without even the implied warranty of
// MERCHANTABILITY or FITNESS FOR A PARTICULAR PURPOSE.  See the
// GNU General Public License for more details.
//
// You should have received a copy of the GNU General Public License
// along with this program.  If not, see <http://www.gnu.org/licenses/>.

use base::clock;
use crate::stream;
use crate::streamer;
use crate::web;
use db::{dir, writer};
use failure::{Error, bail};
use fnv::FnvHashMap;
use futures::future::FutureExt;
use hyper::service::{make_service_fn, service_fn};
use log::{info, warn};
use std::path::PathBuf;
use std::pin::Pin;
use std::sync::Arc;
use std::sync::atomic::{AtomicBool, Ordering};
use std::thread;
use structopt::StructOpt;
use tokio;
use tokio::signal::unix::{SignalKind, signal};

#[derive(StructOpt)]
pub struct Args {
    /// Directory holding the SQLite3 index database.
    #[structopt(long, default_value = "/var/lib/moonfire-nvr/db", value_name="path",
                parse(from_os_str))]
    db_dir: PathBuf,

    /// Directory holding user interface files (.html, .js, etc).
    #[structopt(default_value = "/usr/local/lib/moonfire-nvr/ui", value_name="path",
                parse(from_os_str))]
    ui_dir: std::path::PathBuf,

    /// Bind address for unencrypted HTTP server.
    #[structopt(long, default_value = "0.0.0.0:8080", parse(try_from_str))]
    http_addr: std::net::SocketAddr,

    /// Open the database in read-only mode and disables recording.
    ///
    /// Note this is incompatible with authentication, so you'll likely want to specify
    /// --allow_unauthenticated_permissions.
    #[structopt(long)]
    read_only: bool,

    /// Allow unauthenticated access to the web interface, with the given permissions (may be
    /// empty). Should be a text Permissions protobuf such as "view_videos: true".
    ///
    /// Note that even an empty string allows some basic access that would be rejected if the
    /// argument were omitted.
    #[structopt(long, parse(try_from_str = protobuf::text_format::parse_from_str))]
    allow_unauthenticated_permissions: Option<db::Permissions>,

    /// Trust X-Real-IP: and X-Forwarded-Proto: headers on the incoming request.
    ///
    /// Set this only after ensuring your proxy server is configured to set them and that no
    /// untrusted requests bypass the proxy server. You may want to specify
    /// --http-addr=127.0.0.1:8080.
    #[structopt(long)]
    trust_forward_hdrs: bool,
}

// These are used in a hack to get the name of the current time zone (e.g. America/Los_Angeles).
// They seem to be correct for Linux and macOS at least.
const LOCALTIME_PATH: &'static str = "/etc/localtime";
const TIMEZONE_PATH: &'static str = "/etc/timezone";
const ZONEINFO_PATHS: [&'static str; 2] = [
    "/usr/share/zoneinfo/",       // Linux, macOS < High Sierra
    "/var/db/timezone/zoneinfo/"  // macOS High Sierra
];

<<<<<<< HEAD
const USAGE: &'static str = r#"
Usage: moonfire-nvr run [options]

Options:
    -h, --help             Show this message.
    --db-dir=DIR           Set the directory holding the SQLite3 index database.
                           This is typically on a flash device.
                           [default: /var/lib/moonfire-nvr/db]
    --ui-dir=DIR           Set the directory with the user interface files
                           (.html, .js, etc).
                           [default: /usr/local/lib/moonfire-nvr/ui]
    --http-addr=ADDR       Set the bind address for the unencrypted HTTP server.
                           [default: 0.0.0.0:8080]
    --read-only            Forces read-only mode / disables recording.
    --allow-unauthenticated-permissions=PERMISSIONS
                           Allow unauthenticated access to the web interface,
                           with the given permissions (may be empty).
                           PERMISSIONS should be a text Permissions protobuf
                           such as "view_videos: true". NOTE: even an empty
                           string allows some basic access that would be
                           rejected if the argument were omitted.
    --trust-forward-hdrs   Trust X-Real-IP: and X-Forwarded-Proto: headers on
                           the incoming request. Set this only after ensuring
                           your proxy server is configured to set them and that
                           no untrusted requests bypass the proxy server.
                           You may want to specify --http-addr=127.0.0.1:8080.
    --object-detection     Perform object detection on SUB streams.
                           Note: requires compilation with --feature=analytics.
"#;

#[derive(Debug, Deserialize)]
struct Args {
    flag_db_dir: String,
    flag_http_addr: String,
    flag_ui_dir: String,
    flag_read_only: bool,
    flag_allow_unauthenticated_permissions: Option<String>,
    flag_trust_forward_hdrs: bool,
    flag_object_detection: bool,
}

=======
>>>>>>> af9e5683
fn trim_zoneinfo(p: &str) -> &str {
    for zp in &ZONEINFO_PATHS {
        if p.starts_with(zp) {
            return &p[zp.len()..];
        }
    }
    return p;
}

/// Attempt to resolve the timezone of the server.
/// The Javascript running in the browser needs this to match the server's timezone calculations.
fn resolve_zone() -> Result<String, Error> {
    // If the environmental variable `TZ` exists, is valid UTF-8, and doesn't just reference
    // `/etc/localtime/`, use that.
    if let Ok(tz) = ::std::env::var("TZ") {
        let mut p: &str = &tz;

        // Strip of an initial `:` if present. Having `TZ` set in this way is a trick to avoid
        // repeated `tzset` calls:
        // https://blog.packagecloud.io/eng/2017/02/21/set-environment-variable-save-thousands-of-system-calls/
        if p.starts_with(':') {
            p = &p[1..];
        }

        p = trim_zoneinfo(p);

        if !p.starts_with('/') {
            return Ok(p.to_owned());
        }
        if p != LOCALTIME_PATH {
            bail!("Unable to resolve env TZ={} to a timezone.", &tz);
        }
    }

    // If `LOCALTIME_PATH` is a symlink, use that. On some systems, it's instead a copy of the
    // desired timezone, which unfortunately doesn't contain its own name.
    match ::std::fs::read_link(LOCALTIME_PATH) {
        Ok(localtime_dest) => {
            let localtime_dest = match localtime_dest.to_str() {
                Some(d) => d,
                None => bail!("{} symlink destination is invalid UTF-8", LOCALTIME_PATH),
            };
            let p = trim_zoneinfo(localtime_dest);
            if p.starts_with('/') {
                bail!("Unable to resolve {} symlink destination {} to a timezone.",
                      LOCALTIME_PATH, &localtime_dest);
            }
            return Ok(p.to_owned());
        },
        Err(e) => {
            use ::std::io::ErrorKind;
            if e.kind() != ErrorKind::NotFound && e.kind() != ErrorKind::InvalidInput {
                bail!("Unable to read {} symlink: {}", LOCALTIME_PATH, e);
            }
        },
    };

    // If `TIMEZONE_PATH` is a file, use its contents as the zone name.
    match ::std::fs::read_to_string(TIMEZONE_PATH) {
        Ok(z) => return Ok(z),
        Err(e) => {
            bail!("Unable to resolve timezone from TZ env, {}, or {}. Last error: {}",
                  LOCALTIME_PATH, TIMEZONE_PATH, e);
        }
    }
}

struct Syncer {
    dir: Arc<dir::SampleFileDir>,
    channel: writer::SyncerChannel<::std::fs::File>,
    join: thread::JoinHandle<()>,
}

#[tokio::main]
pub async fn run(args: &Args) -> Result<(), Error> {
    let clocks = clock::RealClocks {};
    let (_db_dir, conn) = super::open_conn(
        &args.db_dir,
        if args.read_only { super::OpenMode::ReadOnly } else { super::OpenMode::ReadWrite })?;
    let db = Arc::new(db::Database::new(clocks.clone(), conn, !args.read_only).unwrap());
    info!("Database is loaded.");

    let object_detector = match args.flag_object_detection {
        false => None,
        true => Some(crate::analytics::ObjectDetector::new()?),
    };

    {
        let mut l = db.lock();
        let dirs_to_open: Vec<_> =
            l.streams_by_id().values().filter_map(|s| s.sample_file_dir_id).collect();
        l.open_sample_file_dirs(&dirs_to_open)?;
    }
    info!("Directories are opened.");

    let time_zone_name = resolve_zone()?;
    info!("Resolved timezone: {}", &time_zone_name);
    let s = web::Service::new(web::Config {
        db: db.clone(),
        ui_dir: Some(&args.ui_dir),
        allow_unauthenticated_permissions: args.allow_unauthenticated_permissions.clone(),
        trust_forward_hdrs: args.trust_forward_hdrs,
        time_zone_name,
    })?;

    // Start a streamer for each stream.
    let shutdown_streamers = Arc::new(AtomicBool::new(false));
    let mut streamers = Vec::new();
    let syncers = if !args.read_only {
        let l = db.lock();
        let mut dirs = FnvHashMap::with_capacity_and_hasher(
            l.sample_file_dirs_by_id().len(), Default::default());
        let streams = l.streams_by_id().len();
        let env = streamer::Environment {
            db: &db,
            opener: &*stream::FFMPEG,
            shutdown: &shutdown_streamers,
        };

        // Get the directories that need syncers.
        for stream in l.streams_by_id().values() {
            if let (Some(id), true) = (stream.sample_file_dir_id, stream.record) {
                dirs.entry(id).or_insert_with(|| {
                    let d = l.sample_file_dirs_by_id().get(&id).unwrap();
                    info!("Starting syncer for path {}", d.path);
                    d.get().unwrap()
                });
            }
        }

        // Then, with the lock dropped, create syncers.
        drop(l);
        let mut syncers = FnvHashMap::with_capacity_and_hasher(dirs.len(), Default::default());
        for (id, dir) in dirs.drain() {
            let (channel, join) = writer::start_syncer(db.clone(), id)?;
            syncers.insert(id, Syncer {
                dir,
                channel,
                join,
            });
        }

        // Then start up streams.
        let l = db.lock();
        for (i, (id, stream)) in l.streams_by_id().iter().enumerate() {
            if !stream.record {
                continue;
            }
            let camera = l.cameras_by_id().get(&stream.camera_id).unwrap();
            let sample_file_dir_id = match stream.sample_file_dir_id {
                Some(s) => s,
                None => {
                    warn!("Can't record stream {} ({}/{}) because it has no sample file dir",
                          id, camera.short_name, stream.type_.as_str());
                    continue;
                },
            };
            let rotate_offset_sec = streamer::ROTATE_INTERVAL_SEC * i as i64 / streams as i64;
            let syncer = syncers.get(&sample_file_dir_id).unwrap();
            let object_detector = match stream.type_ {
                db::StreamType::SUB => object_detector.as_ref().map(|a| Arc::clone(a)),
                _ => None,
            };
            let mut streamer = streamer::Streamer::new(&env, syncer.dir.clone(),
                                                       syncer.channel.clone(), *id, camera, stream,
                                                       rotate_offset_sec,
                                                       streamer::ROTATE_INTERVAL_SEC,
                                                       object_detector)?;
            info!("Starting streamer for {}", streamer.short_name());
            let name = format!("s-{}", streamer.short_name());
            streamers.push(thread::Builder::new().name(name).spawn(move|| {
                streamer.run();
            }).expect("can't create thread"));
        }
        drop(l);
        Some(syncers)
    } else { None };

    // Start the web interface.
    let make_svc = make_service_fn(move |_conn| {
        futures::future::ok::<_, std::convert::Infallible>(service_fn({
            let mut s = s.clone();
            move |req| Pin::from(s.serve(req))
        }))
    });
    let server = ::hyper::server::Server::bind(&args.http_addr)
        .tcp_nodelay(true)
        .serve(make_svc);

    let mut int = signal(SignalKind::interrupt())?;
    let mut term = signal(SignalKind::terminate())?;
    let shutdown = futures::future::select(
        Box::pin(int.recv()),
        Box::pin(term.recv()));

    let (shutdown_tx, shutdown_rx) = futures::channel::oneshot::channel();
    let server = server.with_graceful_shutdown(shutdown_rx.map(|_| ()));
    let server_handle = tokio::spawn(server);

    info!("Ready to serve HTTP requests");
    shutdown.await;
    shutdown_tx.send(()).unwrap();

    info!("Shutting down streamers.");
    shutdown_streamers.store(true, Ordering::SeqCst);
    for streamer in streamers.drain(..) {
        streamer.join().unwrap();
    }

    if let Some(mut ss) = syncers {
        // The syncers shut down when all channels to them have been dropped.
        // The database maintains one; and `ss` holds one. Drop both.
        db.lock().clear_on_flush();
        for (_, s) in ss.drain() {
            drop(s.channel);
            s.join.join().unwrap();
        }
    }

    db.lock().clear_watches();

    info!("Waiting for HTTP requests to finish.");
    server_handle.await??;
    info!("Exiting.");
    Ok(())
}<|MERGE_RESOLUTION|>--- conflicted
+++ resolved
@@ -85,6 +85,12 @@
     /// --http-addr=127.0.0.1:8080.
     #[structopt(long)]
     trust_forward_hdrs: bool,
+
+    /// Perform object detection on SUB streams.
+    ///
+    /// Note: requires compilation with --feature=analytics.
+    #[structopt(long)]
+    object_detection: bool,
 }
 
 // These are used in a hack to get the name of the current time zone (e.g. America/Los_Angeles).
@@ -96,50 +102,6 @@
     "/var/db/timezone/zoneinfo/"  // macOS High Sierra
 ];
 
-<<<<<<< HEAD
-const USAGE: &'static str = r#"
-Usage: moonfire-nvr run [options]
-
-Options:
-    -h, --help             Show this message.
-    --db-dir=DIR           Set the directory holding the SQLite3 index database.
-                           This is typically on a flash device.
-                           [default: /var/lib/moonfire-nvr/db]
-    --ui-dir=DIR           Set the directory with the user interface files
-                           (.html, .js, etc).
-                           [default: /usr/local/lib/moonfire-nvr/ui]
-    --http-addr=ADDR       Set the bind address for the unencrypted HTTP server.
-                           [default: 0.0.0.0:8080]
-    --read-only            Forces read-only mode / disables recording.
-    --allow-unauthenticated-permissions=PERMISSIONS
-                           Allow unauthenticated access to the web interface,
-                           with the given permissions (may be empty).
-                           PERMISSIONS should be a text Permissions protobuf
-                           such as "view_videos: true". NOTE: even an empty
-                           string allows some basic access that would be
-                           rejected if the argument were omitted.
-    --trust-forward-hdrs   Trust X-Real-IP: and X-Forwarded-Proto: headers on
-                           the incoming request. Set this only after ensuring
-                           your proxy server is configured to set them and that
-                           no untrusted requests bypass the proxy server.
-                           You may want to specify --http-addr=127.0.0.1:8080.
-    --object-detection     Perform object detection on SUB streams.
-                           Note: requires compilation with --feature=analytics.
-"#;
-
-#[derive(Debug, Deserialize)]
-struct Args {
-    flag_db_dir: String,
-    flag_http_addr: String,
-    flag_ui_dir: String,
-    flag_read_only: bool,
-    flag_allow_unauthenticated_permissions: Option<String>,
-    flag_trust_forward_hdrs: bool,
-    flag_object_detection: bool,
-}
-
-=======
->>>>>>> af9e5683
 fn trim_zoneinfo(p: &str) -> &str {
     for zp in &ZONEINFO_PATHS {
         if p.starts_with(zp) {
@@ -222,7 +184,7 @@
     let db = Arc::new(db::Database::new(clocks.clone(), conn, !args.read_only).unwrap());
     info!("Database is loaded.");
 
-    let object_detector = match args.flag_object_detection {
+    let object_detector = match args.object_detection {
         false => None,
         true => Some(crate::analytics::ObjectDetector::new()?),
     };
