// This file is part of Moonfire NVR, a security camera network video recorder.
// Copyright (C) 2016-2020 The Moonfire NVR Authors
//
// This program is free software: you can redistribute it and/or modify
// it under the terms of the GNU General Public License as published by
// the Free Software Foundation, either version 3 of the License, or
// (at your option) any later version.
//
// In addition, as a special exception, the copyright holders give
// permission to link the code of portions of this program with the
// OpenSSL library under certain conditions as described in each
// individual source file, and distribute linked combinations including
// the two.
//
// You must obey the GNU General Public License in all respects for all
// of the code used other than OpenSSL. If you modify file(s) with this
// exception, you may extend this exception to your version of the
// file(s), but you are not obligated to do so. If you do not wish to do
// so, delete this exception statement from your version. If you delete
// this exception statement from all source files in the program, then
// also delete it here.
//
// This program is distributed in the hope that it will be useful,
// but WITHOUT ANY WARRANTY; without even the implied warranty of
// MERCHANTABILITY or FITNESS FOR A PARTICULAR PURPOSE.  See the
// GNU General Public License for more details.
//
// You should have received a copy of the GNU General Public License
// along with this program.  If not, see <http://www.gnu.org/licenses/>.

use db::auth::SessionHash;
use failure::{Error, format_err};
use serde::{Deserialize, Serialize};
use serde::ser::{Error as _, SerializeMap, SerializeSeq, Serializer};
use std::collections::BTreeMap;
use std::ops::Not;
use uuid::Uuid;

#[derive(Serialize)]
#[serde(rename_all="camelCase")]
pub struct TopLevel<'a> {
    pub time_zone_name: &'a str,

    // Use a custom serializer which presents the map's values as a sequence and includes the
    // "days" and "camera_configs" attributes or not, according to the respective bools.
    #[serde(serialize_with = "TopLevel::serialize_cameras")]
    pub cameras: (&'a db::LockedDatabase, bool, bool),

    #[serde(skip_serializing_if = "Option::is_none")]
    pub session: Option<Session>,

    #[serde(serialize_with = "TopLevel::serialize_signals")]
    pub signals: (&'a db::LockedDatabase, bool),

    #[serde(serialize_with = "TopLevel::serialize_signal_types")]
    pub signal_types: &'a db::LockedDatabase,
}

#[derive(Debug, Serialize)]
#[serde(rename_all="camelCase")]
pub struct Session {
    pub username: String,

    #[serde(serialize_with = "Session::serialize_csrf")]
    pub csrf: SessionHash,
}

impl Session {
    fn serialize_csrf<S>(csrf: &SessionHash, serializer: S) -> Result<S::Ok, S::Error>
    where S: Serializer {
        let mut tmp = [0u8; 32];
        csrf.encode_base64(&mut tmp);
        serializer.serialize_str(::std::str::from_utf8(&tmp[..]).expect("base64 is UTF-8"))
    }
}

/// JSON serialization wrapper for a single camera when processing `/api/` and
/// `/api/cameras/<uuid>/`. See `design/api.md` for details.
#[derive(Debug, Serialize)]
#[serde(rename_all="camelCase")]
pub struct Camera<'a> {
    pub uuid: Uuid,
    pub short_name: &'a str,
    pub description: &'a str,

    #[serde(skip_serializing_if = "Option::is_none")]
    pub config: Option<CameraConfig<'a>>,

    #[serde(serialize_with = "Camera::serialize_streams")]
    pub streams: [Option<Stream>; 2],
}

#[derive(Debug, Serialize)]
#[serde(rename_all="camelCase")]
pub struct CameraConfig<'a> {
    pub onvif_host: &'a str,
    pub username: &'a str,
    pub password: &'a str,
}

#[derive(Debug, Serialize)]
#[serde(rename_all="camelCase")]
pub struct Stream {
    pub retain_bytes: i64,
    pub min_start_time_90k: Option<i64>,
    pub max_end_time_90k: Option<i64>,
    pub total_duration_90k: i64,
    pub total_sample_file_bytes: i64,
    pub fs_bytes: i64,

    #[serde(skip_serializing_if = "Option::is_none")]
    #[serde(serialize_with = "Stream::serialize_days")]
<<<<<<< HEAD
    pub days: Option<&'a BTreeMap<db::StreamDayKey, db::StreamDayValue>>,

    #[serde(skip_serializing_if = "Option::is_none")]
    pub config: Option<StreamConfig<'a>>,
}

#[derive(Debug, Serialize)]
#[serde(rename_all="camelCase")]
pub struct StreamConfig<'a> {
    pub rtsp_url: &'a str,
=======
    pub days: Option<BTreeMap<db::StreamDayKey, db::StreamDayValue>>,
>>>>>>> 642eb4f6
}

#[derive(Serialize)]
#[serde(rename_all="camelCase")]
pub struct Signal<'a> {
    pub id: u32,
    #[serde(serialize_with = "Signal::serialize_cameras")]
    pub cameras: (&'a db::Signal, &'a db::LockedDatabase),
    pub source: Uuid,
    pub type_: Uuid,
    pub short_name: &'a str,
}

#[derive(Deserialize)]
#[serde(rename_all="camelCase")]
pub enum PostSignalsEndBase {
    Epoch,
    Now,
}

#[derive(Deserialize)]
#[serde(rename_all="camelCase")]
pub struct LoginRequest<'a> {
    pub username: &'a str,
    pub password: String,
}

#[derive(Deserialize)]
#[serde(rename_all="camelCase")]
pub struct LogoutRequest<'a> {
    pub csrf: &'a str,
}

#[derive(Deserialize)]
#[serde(rename_all="camelCase")]
pub struct PostSignalsRequest {
    pub signal_ids: Vec<u32>,
    pub states: Vec<u16>,
    pub start_time_90k: Option<i64>,
    pub end_base: PostSignalsEndBase,
    pub rel_end_time_90k: Option<i64>,
}

#[derive(Serialize)]
#[serde(rename_all="camelCase")]
pub struct PostSignalsResponse {
    pub time_90k: i64,
}

#[derive(Default, Serialize)]
#[serde(rename_all="camelCase")]
pub struct Signals {
    pub times_90k: Vec<i64>,
    pub signal_ids: Vec<u32>,
    pub states: Vec<u16>,
}

#[derive(Debug, Serialize)]
#[serde(rename_all="camelCase")]
pub struct SignalType<'a> {
    pub uuid: Uuid,

    #[serde(serialize_with = "SignalType::serialize_states")]
    pub states: &'a db::signal::Type,
}

#[derive(Debug, Serialize)]
#[serde(rename_all="camelCase")]
pub struct SignalTypeState<'a> {
    value: u16,
    name: &'a str,

    #[serde(skip_serializing_if = "Not::not")]
    motion: bool,
    color: &'a str,
}

impl<'a> Camera<'a> {
    pub fn wrap(c: &'a db::Camera, db: &'a db::LockedDatabase, include_days: bool,
                include_config: bool) -> Result<Self, Error> {
        Ok(Camera {
            uuid: c.uuid,
            short_name: &c.short_name,
            description: &c.description,
            config: match include_config {
                false => None,
                true => Some(CameraConfig {
                    onvif_host: &c.onvif_host,
                    username: &c.username,
                    password: &c.password,
                }),
            },
            streams: [
                Stream::wrap(db, c.streams[0], include_days, include_config)?,
                Stream::wrap(db, c.streams[1], include_days, include_config)?,
            ],
        })
    }

    fn serialize_streams<S>(streams: &[Option<Stream>; 2], serializer: S) -> Result<S::Ok, S::Error>
    where S: Serializer {
        let mut map = serializer.serialize_map(Some(streams.len()))?;
        for (i, s) in streams.iter().enumerate() {
            if let &Some(ref s) = s {
                map.serialize_key(db::StreamType::from_index(i).expect("invalid stream type index").as_str())?;
                map.serialize_value(s)?;
            }
        }
        map.end()
    }
}

<<<<<<< HEAD
impl<'a> Stream<'a> {
    fn wrap(db: &'a db::LockedDatabase, id: Option<i32>, include_days: bool, include_config: bool)
=======
impl Stream {
    fn wrap(db: &db::LockedDatabase, id: Option<i32>, include_days: bool)
>>>>>>> 642eb4f6
            -> Result<Option<Self>, Error> {
        let id = match id {
            Some(id) => id,
            None => return Ok(None),
        };
        let s = db.streams_by_id().get(&id).ok_or_else(|| format_err!("missing stream {}", id))?;
        Ok(Some(Stream {
            retain_bytes: s.retain_bytes,
            min_start_time_90k: s.range.as_ref().map(|r| r.start.0),
            max_end_time_90k: s.range.as_ref().map(|r| r.end.0),
            total_duration_90k: s.duration.0,
            total_sample_file_bytes: s.sample_file_bytes,
            fs_bytes: s.fs_bytes,
<<<<<<< HEAD
            days: if include_days { Some(&s.days) } else { None },
            config: match include_config {
                false => None,
                true => Some(StreamConfig {
                    rtsp_url: &s.rtsp_url,
                }),
            },
=======
            days: if include_days { Some(s.days()) } else { None },
>>>>>>> 642eb4f6
        }))
    }

    fn serialize_days<S>(days: &Option<BTreeMap<db::StreamDayKey, db::StreamDayValue>>,
                         serializer: S) -> Result<S::Ok, S::Error>
    where S: Serializer {
        let days = match days.as_ref() {
            Some(d) => d,
            None => return serializer.serialize_none(),
        };
        let mut map = serializer.serialize_map(Some(days.len()))?;
        for (k, v) in days {
            map.serialize_key(k.as_ref())?;
            let bounds = k.bounds();
            map.serialize_value(&StreamDayValue{
                start_time_90k: bounds.start.0,
                end_time_90k: bounds.end.0,
                total_duration_90k: v.duration.0,
            })?;
        }
        map.end()
    }
}

impl<'a> Signal<'a> {
    pub fn wrap(s: &'a db::Signal, db: &'a db::LockedDatabase, _include_days: bool) -> Self {
        Signal {
            id: s.id,
            cameras: (s, db),
            source: s.source,
            type_: s.type_,
            short_name: &s.short_name,
        }
    }

    fn serialize_cameras<S>(cameras: &(&db::Signal, &db::LockedDatabase),
                         serializer: S) -> Result<S::Ok, S::Error>
    where S: Serializer {
        let (s, db) = cameras;
        let mut map = serializer.serialize_map(Some(s.cameras.len()))?;
        for sc in &s.cameras {
            let c = db.cameras_by_id()
                      .get(&sc.camera_id)
                      .ok_or_else(|| S::Error::custom(format!("signal has missing camera id {}",
                                                              sc.camera_id)))?;
            map.serialize_key(&c.uuid)?;
            map.serialize_value(match sc.type_ {
                db::signal::SignalCameraType::Direct => "direct",
                db::signal::SignalCameraType::Indirect => "indirect",
            })?;
        }
        map.end()
    }
}

impl<'a> SignalType<'a> {
    pub fn wrap(uuid: Uuid, type_: &'a db::signal::Type) -> Self {
        SignalType {
            uuid,
            states: type_,
        }
    }

    fn serialize_states<S>(type_: &db::signal::Type,
                            serializer: S) -> Result<S::Ok, S::Error>
    where S: Serializer {
        let mut seq = serializer.serialize_seq(Some(type_.states.len()))?;
        for s in &type_.states {
            seq.serialize_element(&SignalTypeState::wrap(s))?;
        }
        seq.end()
    }
}

impl<'a> SignalTypeState<'a> {
    pub fn wrap(s: &'a db::signal::TypeState) -> Self {
        SignalTypeState {
            value: s.value,
            name: &s.name,
            motion: s.motion,
            color: &s.color,
        }
    }
}

#[derive(Debug, Serialize)]
#[serde(rename_all="camelCase")]
struct StreamDayValue {
    pub start_time_90k: i64,
    pub end_time_90k: i64,
    pub total_duration_90k: i64,
}

impl<'a> TopLevel<'a> {
    /// Serializes cameras as a list (rather than a map), optionally including the `days` and
    /// `cameras` fields.
    fn serialize_cameras<S>(cameras: &(&db::LockedDatabase, bool, bool),
                            serializer: S) -> Result<S::Ok, S::Error>
    where S: Serializer {
        let (db, include_days, include_config) = *cameras;
        let cs = db.cameras_by_id();
        let mut seq = serializer.serialize_seq(Some(cs.len()))?;
        for (_, c) in cs {
            seq.serialize_element(
                &Camera::wrap(c, db, include_days, include_config)
                .map_err(|e| S::Error::custom(e))?)?;
        }
        seq.end()
    }

    /// Serializes signals as a list (rather than a map), optionally including the `days` field.
    fn serialize_signals<S>(signals: &(&db::LockedDatabase, bool),
                            serializer: S) -> Result<S::Ok, S::Error>
        where S: Serializer {
        let (db, include_days) = *signals;
        let ss = db.signals_by_id();
        let mut seq = serializer.serialize_seq(Some(ss.len()))?;
        for (_, s) in ss {
            seq.serialize_element(&Signal::wrap(s, db, include_days))?;
        }
        seq.end()
    }

    /// Serializes signals as a list (rather than a map), optionally including the `days` field.
    fn serialize_signal_types<S>(db: &db::LockedDatabase,
                                 serializer: S) -> Result<S::Ok, S::Error>
        where S: Serializer {
        let ss = db.signal_types_by_uuid();
        let mut seq = serializer.serialize_seq(Some(ss.len()))?;
        for (u, t) in ss {
            seq.serialize_element(&SignalType::wrap(*u, t))?;
        }
        seq.end()
    }
}

#[derive(Serialize)]
#[serde(rename_all="camelCase")]
pub struct ListRecordings<'a> {
    pub recordings: Vec<Recording>,

    // There are likely very few video sample entries for a given stream in a given day, so
    // representing with an unordered Vec (and having O(n) insert-if-absent) is probably better
    // than dealing with a HashSet's code bloat.
    #[serde(serialize_with = "ListRecordings::serialize_video_sample_entries")]
    pub video_sample_entries: (&'a db::LockedDatabase, Vec<i32>),
}

impl<'a> ListRecordings<'a> {
    fn serialize_video_sample_entries<S>(video_sample_entries: &(&db::LockedDatabase, Vec<i32>),
                                         serializer: S) -> Result<S::Ok, S::Error>
    where S: Serializer {
        let (db, ref v) = *video_sample_entries;
        let mut map = serializer.serialize_map(Some(v.len()))?;
        for id in v {
            map.serialize_entry(
                id,
                &VideoSampleEntry::from(&db.video_sample_entries_by_id().get(id).unwrap()))?;
        }
        map.end()
    }
}

#[derive(Debug, Serialize)]
#[serde(rename_all="camelCase")]
pub struct Recording {
    pub start_time_90k: i64,
    pub end_time_90k: i64,
    pub sample_file_bytes: i64,
    pub video_samples: i64,
    pub video_sample_entry_id: String,
    pub start_id: i32,
    pub open_id: u32,

    #[serde(skip_serializing_if = "Option::is_none")]
    pub first_uncommitted: Option<i32>,

    #[serde(skip_serializing_if = "Option::is_none")]
    pub end_id: Option<i32>,

    #[serde(skip_serializing_if = "Not::not")]
    pub growing: bool,
}

#[derive(Debug, Serialize)]
#[serde(rename_all="camelCase")]
pub struct VideoSampleEntry {
    pub width: u16,
    pub height: u16,
    pub pasp_h_spacing: u16,
    pub pasp_v_spacing: u16,
}

impl VideoSampleEntry {
    fn from(e: &db::VideoSampleEntry) -> Self {
        Self {
            width: e.width,
            height: e.height,
            pasp_h_spacing: e.pasp_h_spacing,
            pasp_v_spacing: e.pasp_v_spacing,
        }
    }
}<|MERGE_RESOLUTION|>--- conflicted
+++ resolved
@@ -87,7 +87,7 @@
     pub config: Option<CameraConfig<'a>>,
 
     #[serde(serialize_with = "Camera::serialize_streams")]
-    pub streams: [Option<Stream>; 2],
+    pub streams: [Option<Stream<'a>>; 2],
 }
 
 #[derive(Debug, Serialize)]
@@ -100,7 +100,7 @@
 
 #[derive(Debug, Serialize)]
 #[serde(rename_all="camelCase")]
-pub struct Stream {
+pub struct Stream<'a> {
     pub retain_bytes: i64,
     pub min_start_time_90k: Option<i64>,
     pub max_end_time_90k: Option<i64>,
@@ -110,8 +110,7 @@
 
     #[serde(skip_serializing_if = "Option::is_none")]
     #[serde(serialize_with = "Stream::serialize_days")]
-<<<<<<< HEAD
-    pub days: Option<&'a BTreeMap<db::StreamDayKey, db::StreamDayValue>>,
+    pub days: Option<BTreeMap<db::StreamDayKey, db::StreamDayValue>>,
 
     #[serde(skip_serializing_if = "Option::is_none")]
     pub config: Option<StreamConfig<'a>>,
@@ -121,9 +120,6 @@
 #[serde(rename_all="camelCase")]
 pub struct StreamConfig<'a> {
     pub rtsp_url: &'a str,
-=======
-    pub days: Option<BTreeMap<db::StreamDayKey, db::StreamDayValue>>,
->>>>>>> 642eb4f6
 }
 
 #[derive(Serialize)]
@@ -236,13 +232,8 @@
     }
 }
 
-<<<<<<< HEAD
 impl<'a> Stream<'a> {
     fn wrap(db: &'a db::LockedDatabase, id: Option<i32>, include_days: bool, include_config: bool)
-=======
-impl Stream {
-    fn wrap(db: &db::LockedDatabase, id: Option<i32>, include_days: bool)
->>>>>>> 642eb4f6
             -> Result<Option<Self>, Error> {
         let id = match id {
             Some(id) => id,
@@ -256,17 +247,13 @@
             total_duration_90k: s.duration.0,
             total_sample_file_bytes: s.sample_file_bytes,
             fs_bytes: s.fs_bytes,
-<<<<<<< HEAD
-            days: if include_days { Some(&s.days) } else { None },
+            days: if include_days { Some(s.days()) } else { None },
             config: match include_config {
                 false => None,
                 true => Some(StreamConfig {
                     rtsp_url: &s.rtsp_url,
                 }),
             },
-=======
-            days: if include_days { Some(s.days()) } else { None },
->>>>>>> 642eb4f6
         }))
     }
 
